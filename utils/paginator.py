"""
Copyright 2022-present fretgfr

Permission is hereby granted, free of charge, to any person obtaining a copy
of this software and associated documentation files (the "Software"), to deal
in the Software without restriction, including without limitation the rights
to use, copy, modify, merge, publish, distribute, sublicense, and/or sell
copies of the Software, and to permit persons to whom the Software is
furnished to do so, subject to the following conditions:

The above copyright notice and this permission notice shall be included in all
copies or substantial portions of the Software.

THE SOFTWARE IS PROVIDED "AS IS", WITHOUT WARRANTY OF ANY KIND, EXPRESS OR
IMPLIED, INCLUDING BUT NOT LIMITED TO THE WARRANTIES OF MERCHANTABILITY,
FITNESS FOR A PARTICULAR PURPOSE AND NONINFRINGEMENT. IN NO EVENT SHALL THE
AUTHORS OR COPYRIGHT HOLDERS BE LIABLE FOR ANY CLAIM, DAMAGES OR OTHER
LIABILITY, WHETHER IN AN ACTION OF CONTRACT, TORT OR OTHERWISE, ARISING FROM,
OUT OF OR IN CONNECTION WITH THE SOFTWARE OR THE USE OR OTHER DEALINGS IN THE
SOFTWARE.
"""
import logging
import traceback
import typing

import discord

DEFAULT_TIMEOUT = 180

_logger = logging.getLogger(__name__)

class ToPageModal(discord.ui.Modal, title="Go to page...t"):
    new_page = discord.ui.TextInput(label="Page", placeholder="What page are we going to?", min_length=1)

    def __init__(self, *, max_pages: typing.Optional[int]) -> None:
        super().__init__()
        if max_pages is not None:
            pages_str = str(max_pages)
            self.new_page.placeholder = f"Enter a number between 1 and {pages_str}"
            self.new_page.max_length = len(pages_str)

    async def on_submit(self, interaction: discord.Interaction) -> None:
        self.interaction = interaction
        self.stop()

class EmbedPaginatorView(discord.ui.View):
    """Wraps a list of embeds into a View with items to move between them."""
    def __init__(self, owner: discord.Member | discord.User, embeds: list[discord.Embed]) -> None:
        super().__init__(timeout=DEFAULT_TIMEOUT)
        assert len(embeds) > 0
        self.message: discord.Message | None = None # should be set when the paginator is sent.
        self.owner = owner
        self.embeds = embeds
        self.max_index = len(embeds) - 1 # List indecies
        self.current_index = 0

        self._update_buttons()

    async def on_timeout(self) -> None:
        if self.message is not None:
            try:
                await self.message.edit(view=None)
            except discord.NotFound:
                pass

    async def on_error(self, interaction: discord.Interaction, error: Exception, _: discord.ui.Item) -> None:
        trace = "".join(traceback.format_exception(type(error), error, error.__traceback__))

        _logger.error(f"Ignoring exception in view: {interaction.user.id=}")
        _logger.error(trace)

    async def interaction_check(self, interaction: discord.Interaction) -> bool:
        if interaction.user.id == self.owner.id:
            return True
        await interaction.response.send_message(f"This paginator belongs to {self.owner.mention}.", ephemeral=True)
        return False

    def _update_buttons(self) -> None:
        # Disable unusable buttons
        if self.current_index == self.max_index:
            self.fwd_btn.style = discord.ButtonStyle.grey
            self.fwd_btn.disabled = True
            self.to_last_btn.disabled = True
        else:
            self.fwd_btn.style = discord.ButtonStyle.green
            self.fwd_btn.disabled = False
            self.to_last_btn.disabled = False

        if self.current_index == 0:
            self.back_btn.style = discord.ButtonStyle.grey
            self.back_btn.disabled = True
            self.to_first_btn.disabled = True
        else:
            self.back_btn.style = discord.ButtonStyle.green
            self.back_btn.disabled = False
            self.to_first_btn.disabled = False

        self.count_btn.label = f"{self.current_index + 1}/{self.max_index + 1}" # Start at 1 instead of 0.

    async def update(self, interaction: discord.Interaction) -> None:
        self._update_buttons()
        await interaction.response.edit_message(embed=self.embeds[self.current_index], view=self)

    @discord.ui.button(emoji="⏮️", style=discord.ButtonStyle.gray, disabled=True)
    async def to_first_btn(self, interaction: discord.Interaction, _: discord.ui.Button) -> None:
        self.current_index = 0
        await self.update(interaction)

    @discord.ui.button(emoji="⬅️", style=discord.ButtonStyle.green, disabled=True)
    async def back_btn(self, interaction: discord.Interaction, _: discord.ui.Button) -> None:
        if self.current_index >= 1:
            self.current_index -= 1
        await self.update(interaction)

    @discord.ui.button(label="1", style=discord.ButtonStyle.blurple, disabled=True)
    async def count_btn(self, interaction: discord.Interaction, _: discord.ui.Button) -> None:
        # Should never be called. Just defer in case it gets called.
        await interaction.response.defer()

    @discord.ui.button(emoji="➡️", style=discord.ButtonStyle.green)
    async def fwd_btn(self, interaction: discord.Interaction, _: discord.ui.Button) -> None:
        if self.current_index < self.max_index:
            self.current_index += 1
        await self.update(interaction)

    @discord.ui.button(emoji="⏭️", style= discord.ButtonStyle.gray)
    async def to_last_btn(self, interaction: discord.Interaction, _: discord.ui.Button) -> None:
        self.current_index = self.max_index
        await self.update(interaction)

    @discord.ui.button(label="Go To Page...", style=discord.ButtonStyle.blurple)
    async def goto_modal(self, interaction: discord.Interaction, _: discord.ui.Button) -> None:
        if self.message is None:
            return

        modal = ToPageModal(max_pages=self.max_index + 1) # Their index is one higher than ours.
        await interaction.response.send_modal(modal)
        timed_out = await modal.wait()

        if timed_out:
            await interaction.followup.send('Took too long', ephemeral=True)
            return
        elif self.is_finished():
            await modal.interaction.response.send_message('Took too long', ephemeral=True)
            return

        value = str(modal.new_page.value)
        if not value.isdigit():
            await modal.interaction.response.send_message(f'Expected an integer not {value!r}', ephemeral=True)
            return

        value = int(value)
        if not 0 < value <= self.max_index + 1:
            if not modal.interaction.response.is_done():
                error = modal.new_page.placeholder.replace("Enter", "Expected") # type: ignore
                await modal.interaction.response.send_message(error, ephemeral=True)
                return

        self.current_index = value - 1 # Our index is one lower than theirs
        await self.update(modal.interaction)

    @discord.ui.button(label="Quit", style=discord.ButtonStyle.red)
    async def stop_btn(self, interaction: discord.Interaction, _: discord.ui.Button) -> None:
        await interaction.response.edit_message(view=None)
        self.stop()

    @property
    def initial(self) -> discord.Embed:
<<<<<<< HEAD
        return self.embeds[0]
=======
        return self.embeds[0]
>>>>>>> c5774408
<|MERGE_RESOLUTION|>--- conflicted
+++ resolved
@@ -166,8 +166,4 @@
 
     @property
     def initial(self) -> discord.Embed:
-<<<<<<< HEAD
-        return self.embeds[0]
-=======
-        return self.embeds[0]
->>>>>>> c5774408
+        return self.embeds[0]